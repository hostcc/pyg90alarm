--- conflicted
+++ resolved
@@ -111,7 +111,6 @@
     """
     tbd
     """
-<<<<<<< HEAD
     def __init__(
         self, armdisarm_cb: Optional[TArmdisarmCb] = None,
         sensor_cb: Optional[TSensorCb] = None,
@@ -135,13 +134,12 @@
         """
         tbd
         """
-=======
+
     def __init__(self, port, host):
         # pylint: disable=too-many-arguments
         self._notification_transport = None
         self._notifications_host = host
         self._notifications_port = port
->>>>>>> 018b4022
 
     def _handle_notification(
         self, addr: Tuple[str, int], notification: G90Notification
@@ -233,25 +231,22 @@
                         ' type %s, data %s',
                         addr[0], addr[1], alert.type, alert)
 
-<<<<<<< HEAD
+    # Implementation of datagram protocol,
+    # https://docs.python.org/3/library/asyncio-protocol.html#datagram-protocols
+    def connection_made(self, transport):
+        """
+        Invoked when connection from the device is made.
+        """
+
+    def connection_lost(self, exc):
+        """
+        Same but when the connection is lost.
+        """
+
     def datagram_received(  # pylint:disable=R0911
         self, data: bytes, addr: Tuple[str, int]
     ) -> None:
-=======
-    # Implementation of datagram protocol,
-    # https://docs.python.org/3/library/asyncio-protocol.html#datagram-protocols
-    def connection_made(self, transport):
-        """
-        Invoked when connection from the device is made.
-        """
-
-    def connection_lost(self, exc):
-        """
-        Same but when the connection is lost.
-        """
-
-    def datagram_received(self, data, addr):  # pylint:disable=R0911
->>>>>>> 018b4022
+
         """
         Invoked from datagram is received from the device.
         """
@@ -304,31 +299,7 @@
         Invoked when device is armed or disarmed.
         """
 
-<<<<<<< HEAD
-class G90DeviceNotifications:
-    """
-    tbd
-    """
-    def __init__(
-        self, port: int, host: str,
-        armdisarm_cb: Optional[TArmdisarmCb] = None,
-        sensor_cb: Optional[TSensorCb] = None,
-        door_open_close_cb: Optional[TDoorOpenCloseCb] = None,
-        alarm_cb: Optional[TAlarmCb] = None
-    ) -> None:
-        # pylint: disable=too-many-arguments
-        self._notification_transport: Optional[BaseTransport] = None
-        self._host = host
-        self._port = port
-        self._armdisarm_cb = armdisarm_cb
-        self._sensor_cb = sensor_cb
-        self._door_open_close_cb = door_open_close_cb
-        self._alarm_cb = alarm_cb
-
-    def proto_factory(self) -> BaseProtocol:
-=======
     async def on_sensor_activity(self, idx, name):
->>>>>>> 018b4022
         """
         Invoked on sensor activity.
         """
@@ -347,16 +318,6 @@
         """
         Invoked when device triggers the alarm.
         """
-<<<<<<< HEAD
-        proto = G90DeviceNotificationProtocol(
-            armdisarm_cb=self._armdisarm_cb,
-            sensor_cb=self._sensor_cb,
-            door_open_close_cb=self._door_open_close_cb,
-            alarm_cb=self._alarm_cb
-        )
-        return cast(BaseProtocol, proto)
-=======
->>>>>>> 018b4022
 
     async def listen(self) -> None:
         """
