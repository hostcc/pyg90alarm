--- conflicted
+++ resolved
@@ -57,12 +57,12 @@
     """
     tbd
     """
-<<<<<<< HEAD
-    def __init__(self, device_id: str, parent: 'G90TargetedDiscovery') -> None:
+    # pylint: disable=too-few-public-methods
+    def __init__(self, device_id, **kwargs):
         """
         tbd
         """
-        self._parent = parent
+        super().__init__(**kwargs)
         self._device_id = device_id
 
     def connection_made(self, transport: BaseTransport) -> None:
@@ -71,24 +71,13 @@
         """
 
     def connection_lost(self, exc: Exception) -> None:
-=======
-
-    # pylint: disable=too-few-public-methods
-    def __init__(self, device_id, **kwargs):
->>>>>>> 018b4022
         """
         tbd
         """
-        super().__init__(**kwargs)
-        self._device_id = device_id
 
-<<<<<<< HEAD
-    def datagram_received(self, data: bytes, addr: Tuple[str, int]) -> None:
-=======
     # Implementation of datagram protocol,
     # https://docs.python.org/3/library/asyncio-protocol.html#datagram-protocols
-    def datagram_received(self, data, addr):
->>>>>>> 018b4022
+    def datagram_received(self, data: bytes, addr: Tuple[str, int]) -> None:
         """
         tbd
         """
@@ -109,7 +98,6 @@
         except Exception as exc:  # pylint: disable=broad-except
             _LOGGER.warning('Got exception, ignoring: %s', exc)
 
-<<<<<<< HEAD
     def error_received(self, exc: Exception) -> None:
         """
         tbd
@@ -134,18 +122,4 @@
         """
         tbd
         """
-        return bytes(f'IWTAC_PROBE_DEVICE,{self._device_id}\0', 'ascii')
-
-    def _proto_factory(self) -> BaseProtocol:
-        """
-        tbd
-        """
-        proto = G90TargetedDiscoveryProtocol(self._device_id, self)
-        return cast(BaseProtocol, proto)
-=======
-    def to_wire(self):
-        """
-        tbd
-        """
-        return bytes(f'IWTAC_PROBE_DEVICE,{self._device_id}\0', 'ascii')
->>>>>>> 018b4022
+        return bytes(f'IWTAC_PROBE_DEVICE,{self._device_id}\0', 'ascii')