--- conflicted
+++ resolved
@@ -39,38 +39,19 @@
     """
     tbd
     """
-<<<<<<< HEAD
-    def __init__(self, parent: 'G90Discovery') -> None:
-        """
-        tbd
-        """
-        self._parent = parent
-
-    def connection_made(self, transport: BaseTransport) -> None:
-        """
-        tbd
-        """
-
-    def connection_lost(self, exc: Exception) -> None:
-=======
     # pylint: disable=too-few-public-methods
-    def __init__(self, timeout=10, **kwargs):
->>>>>>> 018b4022
+    def __init__(self, timeout: float = 10, **kwargs: Any):
         """
         tbd
         """
         # pylint: disable=too-many-arguments
         super().__init__(code=G90Commands.GETHOSTINFO, timeout=timeout,
                          **kwargs)
-        self._discovered_devices = []
+        self._discovered_devices: List[Dict[str, Any]] = []
 
-<<<<<<< HEAD
-    def datagram_received(self, data: bytes, addr: Tuple[str, int]) -> None:
-=======
     # Implementation of datagram protocol,
     # https://docs.python.org/3/library/asyncio-protocol.html#datagram-protocols
     def datagram_received(self, data, addr):
->>>>>>> 018b4022
         """
         tbd
         """
@@ -90,31 +71,7 @@
         except Exception as exc:  # pylint: disable=broad-except
             _LOGGER.warning('Got exception, ignoring: %s', exc)
 
-<<<<<<< HEAD
-    def error_received(self, exc: Exception) -> None:
-        """
-        tbd
-        """
-
-
-class G90Discovery(G90BaseCommand):
-    """
-    tbd
-    """
-    # pylint: disable=too-few-public-methods
-    def __init__(self, timeout: float = 10, **kwargs: Any):
-        """
-        tbd
-        """
-        # pylint: disable=too-many-arguments
-        super().__init__(code=G90Commands.GETHOSTINFO, timeout=timeout,
-                         **kwargs)
-        self._discovered_devices: List[Dict[str, Any]] = []
-
-    async def process(self) -> Self:
-=======
     async def process(self):
->>>>>>> 018b4022
         """
         tbd
         """
@@ -137,15 +94,4 @@
         """
         tbd
         """
-<<<<<<< HEAD
-        self._discovered_devices.append(value)
-
-    def _proto_factory(self) -> BaseProtocol:
-        """
-        tbd
-        """
-        proto = G90DiscoveryProtocol(self)
-        return cast(BaseProtocol, proto)
-=======
-        self._discovered_devices.append(value)
->>>>>>> 018b4022
+        self._discovered_devices.append(value)