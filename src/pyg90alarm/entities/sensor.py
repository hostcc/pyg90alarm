# Copyright (c) 2021 Ilia Sotnikov
#
# Permission is hereby granted, free of charge, to any person obtaining a copy
# of this software and associated documentation files (the "Software"), to deal
# in the Software without restriction, including without limitation the rights
# to use, copy, modify, merge, publish, distribute, sublicense, and/or sell
# copies of the Software, and to permit persons to whom the Software is
# furnished to do so, subject to the following conditions:
#
# The above copyright notice and this permission notice shall be included in
# all copies or substantial portions of the Software.
#
# THE SOFTWARE IS PROVIDED "AS IS", WITHOUT WARRANTY OF ANY KIND, EXPRESS OR
# IMPLIED, INCLUDING BUT NOT LIMITED TO THE WARRANTIES OF MERCHANTABILITY,
# FITNESS FOR A PARTICULAR PURPOSE AND NONINFRINGEMENT. IN NO EVENT SHALL THE
# AUTHORS OR COPYRIGHT HOLDERS BE LIABLE FOR ANY CLAIM, DAMAGES OR OTHER
# LIABILITY, WHETHER IN AN ACTION OF CONTRACT, TORT OR OTHERWISE, ARISING FROM,
# OUT OF OR IN CONNECTION WITH THE SOFTWARE OR THE USE OR OTHER DEALINGS IN THE
# SOFTWARE.

"""
Provides interface to sensors of G90 alarm panel.
"""
from __future__ import annotations
import logging
from dataclasses import dataclass, asdict, astuple
from typing import Any, Optional, TYPE_CHECKING
from enum import IntEnum, IntFlag
from ..definitions.sensors import SENSOR_DEFINITIONS, SensorDefinition
from ..callback import G90Callback
from ..const import G90Commands
if TYPE_CHECKING:
    from ..alarm import G90Alarm


@dataclass
class G90SensorCommonData:  # pylint:disable=too-many-instance-attributes
    """
    Common protocol fields across read and write operations
    """
    parent_name: str
    index: int
    room_id: int
    type_id: int
    subtype: int
    timeout: int
    user_flag_data: int
    baudrate: int
    protocol_id: int
    reserved_data: int
    node_count: int


@dataclass
class G90SensorIncomingData(G90SensorCommonData):
    """
    Incoming (read operation) protocol fields
    """
    mask: int
    private_data: str


@dataclass
class G90SensorOutgoingData(G90SensorCommonData):
    """
    Outgoing (write operation) protocol fields
    """
    rx: int  # pylint:disable=invalid-name
    tx: int  # pylint:disable=invalid-name
    private_data: str


class G90SensorReservedFlags(IntFlag):
    """
    Reserved flags of the sensor.

    :meta private:
    """
    NONE = 0
    CAN_READ = 16
    CAN_READ_EXT = 32
    CAN_WRITE = 1


class G90SensorUserFlags(IntFlag):
    """
    User flags of the sensor.

    :meta private:
    """
    NONE = 0
    ENABLED = 1
    ARM_DELAY = 2
    DETECT_DOOR = 4
    DOOR_CHIME = 8
    INDEPENDENT_ZONE = 16
    ALERT_WHEN_AWAY_AND_HOME = 32
    ALERT_WHEN_AWAY = 64
    SUPPORTS_UPDATING_SUBTYPE = 512     # Only relevant for cord sensors


class G90SensorProtocols(IntEnum):
    """
    Protocol types for the sensors.

    :meta private:
    """
    RF_1527 = 0
    RF_2262 = 1
    RF_PRIVATE = 2
    RF_SLIDER = 3
    CORD = 5
    WIFI = 4
    USB = 6


class G90SensorTypes(IntEnum):
    """
    Sensor types.

    :meta private:
    """
    DOOR = 1
    GLASS = 2
    GAS = 3
    SMOKE = 4
    SOS = 5
    VIB = 6
    WATER = 7
    INFRARED = 8
    IN_BEAM = 9
    REMOTE = 10
    RFID = 11
    DOORBELL = 12
    BUTTONID = 13
    WATCH = 14
    FINGER_LOCK = 15
    SUBHOST = 16
    REMOTE_2_4G = 17
    CORD_SENSOR = 126
    SOCKET = 128
    SIREN = 129
    CURTAIN = 130
    SLIDINGWIN = 131
    AIRCON = 136
    TV = 137
    NIGHTLIGHT = 138
    SOCKET_2_4G = 140
    SIREN_2_4G = 141
    SWITCH_2_4G = 142
    TOUCH_SWITCH_2_4G = 143
    CURTAIN_2_4G = 144
    CORD_DEV = 254
    UNKNOWN = 255


_LOGGER = logging.getLogger(__name__)


class G90Sensor:  # pylint:disable=too-many-instance-attributes
    """
    Interacts with sensor on G90 alarm panel.

    :param args: Pass-through positional arguments for for interpreting
     protocol fields
    :param parent: Instance of :class:`.G90Alarm` the sensor is associated
     with
    :type parent: :class:`.G90Alarm`
    :param int subindex: Index of the sensor within multi-channel devices
     (those having multiple nodes)
    :param int proto_idx: Index of the sensor within list of sensors as
     retrieved from the alarm panel
    :param kwargs: Pass-through keyword arguments for for interpreting protocol
     fields
    """
    def __init__(
        self, *args: Any, parent: G90Alarm, subindex: int, proto_idx: int,
        **kwargs: Any
    ) -> None:
        self._protocol_incoming_data_kls = G90SensorIncomingData
        self._protocol_outgoing_data_kls = G90SensorOutgoingData
        self._protocol_data = self._protocol_incoming_data_kls(*args, **kwargs)
        self._parent = parent
        self._subindex = subindex
        self._occupancy = False
<<<<<<< HEAD
        self._state_callback: Optional[G90Callback] = None
=======
        self._state_callback = None
        self._low_battery_callback = None
>>>>>>> 018b4022
        self._proto_idx = proto_idx
        self._extra_data: Any = None

        self._definition: Optional[SensorDefinition] = None
        # Get sensor definition corresponds to the sensor type/subtype if any
        for s_def in SENSOR_DEFINITIONS:
            if (
                s_def.type == self._protocol_data.type_id
                and s_def.subtype == self._protocol_data.subtype  # noqa:W503
            ):
                self._definition = s_def
                break

    @property
    def name(self) -> str:
        """
        Returns sensor name, accounting for multi-channel entities (single
        protocol entity results in multiple :class:`.G90Sensor` instances).

        :return: Sensor name
        :rtype: str
        """
        if self._protocol_data.node_count == 1:
            return self._protocol_data.parent_name
        return f'{self._protocol_data.parent_name}#{self._subindex + 1}'

    @property
    def state_callback(self) -> Optional[G90Callback]:
        """
        Returns state callback the sensor might have set.

        :return: Sensor state callback
        :rtype: object
        """
        return self._state_callback

    @state_callback.setter
    def state_callback(self, value: G90Callback) -> None:
        """
        Sets callback for the state changes of the sensor.

        :param object value: Sensor state callback
        """
        self._state_callback = value

    @property
<<<<<<< HEAD
    def occupancy(self) -> bool:
=======
    def low_battery_callback(self):
        """
        Returns callback the sensor might have set for low battery condition.

        :return: Sensor's low battery callback
        :rtype: object
        """
        return self._low_battery_callback

    @low_battery_callback.setter
    def low_battery_callback(self, value):
        """
        Sets callback for the low battery condition reported by the sensor.

        :param object value: Sensor's low battery callback
        """
        self._low_battery_callback = value

    @property
    def occupancy(self):
>>>>>>> 018b4022
        """
        Occupancy (occupied/not occupied, or triggered/not triggered)
        for the sensor.

        :return: Sensor occupancy
        :rtype: bool
        """
        return self._occupancy

    @occupancy.setter
    def occupancy(self, value: bool) -> None:
        """
        Sets occupancy state for the sensor.

        :param bool value: Sensor occupancy
        """
        self._occupancy = value

    @property
    def protocol(self) -> G90SensorProtocols:
        """
        Returns protocol type of the sensor.

        :return: Protocol type
        :rtype: int
        """
        return G90SensorProtocols(self._protocol_data.protocol_id)

    @property
    def type(self) -> G90SensorTypes:
        """
        Returns type of the sensor.

        :return: Sensor type
        :rtype: int
        """
        return G90SensorTypes(self._protocol_data.type_id)

    @property
    def subtype(self) -> int:
        """
        Returns type of the sensor.

        :return: Sensor type
        :rtype: int
        """
        return self._protocol_data.subtype

    @property
    def reserved(self) -> G90SensorReservedFlags:
        """
        Returns reserved flags (read/write mode) for the sensor.

        :return: Reserved flags
        :rtype: int
        """
        return G90SensorReservedFlags(self._protocol_data.reserved_data)

    @property
    def user_flag(self) -> G90SensorUserFlags:
        """
        Returns user flags for the sensor (disabled/enabled, arming type etc).

        :return: User flags
        :rtype: int
        """
        return G90SensorUserFlags(self._protocol_data.user_flag_data)

    @property
    def node_count(self) -> int:
        """
        Returns number of nodes (channels) for the sensor.

        :return: Number of nodes
        :rtype: int
        """
        return self._protocol_data.node_count

    @property
    def parent(self) -> G90Alarm:
        """
        Returns parent :class:`.G90Alarm` instance the sensor is associated
        with.

        :return: Parent :class:`.G90Alarm` instance
        :rtype: :class:`.G90Alarm`
        """
        return self._parent

    @property
    def index(self) -> int:
        """
        Returns index (internal position) of the sensor in the G90 alarm panel.

        :return: Internal sensor position
        :rtype: int
        """
        return self._protocol_data.index

    @property
    def subindex(self) -> int:
        """
        Returns index of the sensor within multi-node device.

        :return: Index of sensor in multi-node device.
        :rtype: int
        """
        return self._subindex

    @property
    def supports_enable_disable(self) -> bool:
        """
        Indicates if disabling/enabling the sensor is supported.

        :return: Support for enabling/disabling the sensor
        :rtype: bool
        """
        return self._definition is not None

    @property
    def enabled(self) -> bool:
        """
        Indicates if the sensor is enabled.

        :return: If sensor is enabled
        :rtype: bool
        """
        return self.user_flag & G90SensorUserFlags.ENABLED != 0

    async def set_enabled(self, value: bool) -> None:
        """
        Sets disabled/enabled state of the sensor.

        :param bool value: Whether to enable or disable the sensor
        """
        # Checking private attribute directly, since `mypy` doesn't recognize
        # the check for sensor definition to be defined if done over
        # `self.supports_enable_disable` property
        if not self._definition:
            _LOGGER.warning(
                'Manipulating with enable/disable for sensor index=%s'
                ' is unsupported - no sensor definition for'
                ' type=%s, subtype=%s',
                self.index,
                self._protocol_data.type_id,
                self._protocol_data.subtype
            )

            return

        # Refresh actual sensor data from the alarm panel before modifying it.
        # This implies the sensor is at the same position within sensor list
        # (`_proto_index`) as it has been read initially from the alarm panel
        # when instantiated.
        _LOGGER.debug(
            'Refreshing sensor at index=%s, position in protocol list=%s',
            self.index, self._proto_idx
        )
        sensors_result = self.parent.paginated_result(
            G90Commands.GETSENSORLIST,
            start=self._proto_idx, end=self._proto_idx
        )
        sensors = [x async for x in sensors_result]

        # Abort if sensor is not found
        if not sensors:
            _LOGGER.error(
                'Sensor index=%s not found when attempting to set its'
                ' enable/disable state',
                self.index,
            )
            return

        # Compare actual sensor data from what the sensor has been instantiated
        # from, and abort the operation if out-of-band changes are detected.
        _sensor_pos, sensor_data = sensors[0]
        if self._protocol_incoming_data_kls(
            *sensor_data
        ) != self._protocol_data:
            _LOGGER.error(
                "Sensor index=%s '%s' has been changed externally,"
                " refusing to alter its enable/disable state",
                self.index,
                self.name
            )
            return

        # Modify the value of the user flag setting enabled/disabled one
        # appropriately.
        user_flag = self.user_flag
        if value:
            user_flag |= G90SensorUserFlags.ENABLED
        else:
            user_flag &= ~G90SensorUserFlags.ENABLED

        # Re-instantiate the protocol data with modified user flags
        _data = asdict(self._protocol_data)
        _data['user_flag_data'] = user_flag
        self._protocol_data = self._protocol_incoming_data_kls(**_data)

        _LOGGER.debug(
            'Sensor index=%s: %s enabled flag, resulting user_flag %s',
            self._protocol_data.index,
            'Setting' if value else 'Clearing',
            self.user_flag
        )

        # Generate protocol data from write operation, deriving values either
        # from fields read from the sensor, or from the sensor definition - not
        # all fields are present during read, only in definition.
        outgoing_data = self._protocol_outgoing_data_kls(
            parent_name=self._protocol_data.parent_name,
            index=self._protocol_data.index,
            room_id=self._protocol_data.room_id,
            type_id=self._protocol_data.type_id,
            subtype=self._protocol_data.subtype,
            timeout=self._protocol_data.timeout,
            user_flag_data=self._protocol_data.user_flag_data,
            baudrate=self._protocol_data.baudrate,
            protocol_id=self._protocol_data.protocol_id,
            reserved_data=self._definition.reserved_data,
            node_count=self._protocol_data.node_count,
            rx=self._definition.rx,
            tx=self._definition.tx,
            private_data=self._definition.private_data,
        )
        # Modify the sensor
        await self._parent.command(
            G90Commands.SETSINGLESENSOR, list(astuple(outgoing_data))
        )

    @property
    def extra_data(self) -> Any:
        """
        Sets extra data for the sensor, that can be used to store
        caller-specific information and will be carried by the sensor instance.
        """
        return self._extra_data

    @extra_data.setter
    def extra_data(self, val: Any) -> None:
        self._extra_data = val

    def __repr__(self) -> str:
        """
        Returns string representation of the sensor.

        :return: String representation
        :rtype: str
        """
        return super().__repr__() + f"(name='{str(self.name)}'" \
            f' type={str(self.type)}' \
            f' subtype={str(self.subtype)}' \
            f' protocol={str(self.protocol)}' \
            f' occupancy={self.occupancy}' \
            f' user flag={str(self.user_flag)}' \
            f' reserved={str(self.reserved)}' \
            f" extra_data={str(self.extra_data)})"<|MERGE_RESOLUTION|>--- conflicted
+++ resolved
@@ -183,12 +183,8 @@
         self._parent = parent
         self._subindex = subindex
         self._occupancy = False
-<<<<<<< HEAD
         self._state_callback: Optional[G90Callback] = None
-=======
-        self._state_callback = None
         self._low_battery_callback = None
->>>>>>> 018b4022
         self._proto_idx = proto_idx
         self._extra_data: Any = None
 
@@ -235,9 +231,6 @@
         self._state_callback = value
 
     @property
-<<<<<<< HEAD
-    def occupancy(self) -> bool:
-=======
     def low_battery_callback(self):
         """
         Returns callback the sensor might have set for low battery condition.
@@ -258,7 +251,6 @@
 
     @property
     def occupancy(self):
->>>>>>> 018b4022
         """
         Occupancy (occupied/not occupied, or triggered/not triggered)
         for the sensor.
