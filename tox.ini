[tox]
envlist = py{36,37,38,39}

# Define the minimal tox version required to run;
# if the host tox is less than this the tool with create an environment and
# provision it with a tox that satisfies it under provision_tox_env.
# At least this version is needed for PEP 517/518 support.
minversion = 3.3.0

# Activate isolated build environment. tox will use a virtual environment
# to build a source distribution from the source tree. For build tools and
# arguments use the pyproject.toml file as specified in PEP-517 and PEP-518.
isolated_build = true

[testenv]
deps =
    check-manifest >= 0.42
    flake8
	asynctest
	pylint
	coverage
setenv =
	# Ensure the module under test will be found under `src/` directory, in
	# case of any test command below will attempt importing it. In particular,
	# it helps `coverage` to recognize test traces from the module under `src/`
	# directory and report correct (aligned with repository layout) paths, not
	# from the module installed by `tox` in the virtual environment (the traces
	# will be referencing `tox` specific paths, not aligned with repository)
    PYTHONPATH = src
commands =
<<<<<<< HEAD
    check-manifest --ignore 'tox.ini,tests/**,docs/**,.pylintrc,.readthedocs.yaml,.sonarcloud.properties'
=======
    check-manifest --ignore 'tox.ini,tests/**,docs/**,.pylintrc,.readthedocs.yaml,sonar-project.properties'
>>>>>>> ffbca625
    python setup.py check -m -s
    flake8 --output-file=flake8.txt .
    pylint --output-format=parseable --output=pylint.txt src/pyg90alarm
	# Ensure only traces for in-repository module is processed, not for one
	# installed by `tox` (see above for more details)
    coverage run --source=src/pyg90alarm --parallel-mode -m unittest -v tests

[flake8]
exclude = .tox,*.egg,build,data,scripts,docs
select = E,W,F<|MERGE_RESOLUTION|>--- conflicted
+++ resolved
@@ -28,11 +28,7 @@
 	# will be referencing `tox` specific paths, not aligned with repository)
     PYTHONPATH = src
 commands =
-<<<<<<< HEAD
-    check-manifest --ignore 'tox.ini,tests/**,docs/**,.pylintrc,.readthedocs.yaml,.sonarcloud.properties'
-=======
     check-manifest --ignore 'tox.ini,tests/**,docs/**,.pylintrc,.readthedocs.yaml,sonar-project.properties'
->>>>>>> ffbca625
     python setup.py check -m -s
     flake8 --output-file=flake8.txt .
     pylint --output-format=parseable --output=pylint.txt src/pyg90alarm
